--- conflicted
+++ resolved
@@ -108,20 +108,12 @@
 }
 
 func StartConsumer(ctx context.Context, cfg config.Config, inMemDB *models.DatabaseData, dest destination.Baseline, metricsClient base.Client) {
-<<<<<<< HEAD
-
-=======
->>>>>>> 9f10f7dd
 	var kafkaConn kafkalib.Connection
 
 	if cfg.Kafka.SaslMechanism == "PLAIN" {
 		kafkaConn = kafkalib.NewSaslPlainConnection(cfg.Kafka.Username, cfg.Kafka.Password)
 	} else {
-<<<<<<< HEAD
 		kafkaConn = kafkalib.NewConnection(cfg.Kafka.EnableAWSMSKIAM, cfg.Kafka.DisableTLS, cfg.Kafka.Username, cfg.Kafka.Password, kafkalib.DefaultTimeout)
-=======
-		kafkaConn = kafkalib.NewConnection(cfg.Kafka.EnableAWSMSKIAM, cfg.Kafka.DisableTLS, cfg.Kafka.Username, cfg.Kafka.Password)
->>>>>>> 9f10f7dd
 	}
 
 	slog.Info("Starting Kafka consumer...",
@@ -136,24 +128,7 @@
 
 	tcFmtMap := NewTcFmtMap()
 	topicToConsumer = NewTopicToConsumer()
-<<<<<<< HEAD
 	ConfigureTcFmtMap(cfg.Kafka.TopicConfigs, tcFmtMap)
-=======
-	var topics []string
-	for _, topicConfig := range cfg.Kafka.TopicConfigs {
-		empty := stringutil.Empty(topicConfig.Database, topicConfig.Schema, topicConfig.Topic, topicConfig.CDCFormat)
-		if empty {
-			slog.Warn("database, schema, topic or cdc format is empty, skipping")
-			continue
-		}
-
-		tcFmtMap.Add(topicConfig.Topic, TopicConfigFormatter{
-			tc:     *topicConfig,
-			Format: format.GetFormatParser(topicConfig.CDCFormat, topicConfig.Topic),
-		})
-		topics = append(topics, topicConfig.Topic)
-	}
->>>>>>> 9f10f7dd
 
 	var wg sync.WaitGroup
 	for num, topic := range tcFmtMap.Topics() {
