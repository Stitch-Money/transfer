package kafkalib

import (
	"cmp"
	"context"
	"crypto/tls"
	"fmt"
	"time"

	awsCfg "github.com/aws/aws-sdk-go-v2/config"
	"github.com/segmentio/kafka-go"
	"github.com/segmentio/kafka-go/sasl/aws_msk_iam_v2"
	"github.com/segmentio/kafka-go/sasl/plain"
	"github.com/segmentio/kafka-go/sasl/scram"
)

const DefaultTimeout = 10 * time.Second

type Mechanism string

const (
	Plain       Mechanism = "PLAIN"
	ScramSha512 Mechanism = "SCRAM-SHA-512"
	AwsMskIam   Mechanism = "AWS-MSK-IAM"
	SaslPlain   Mechanism = "SASL-PLAIN"
)

type Connection struct {
	enableAWSMSKIAM bool
	disableTLS      bool
	username        string
	password        string
<<<<<<< HEAD
	timeout         time.Duration
	saslMechanism   string
}

func NewConnection(enableAWSMSKIAM bool, disableTLS bool, username, password string, timeout time.Duration) Connection {
=======
	saslMechanism   string
}

func NewConnection(enableAWSMSKIAM bool, disableTLS bool, username, password string) Connection {
>>>>>>> 9f10f7dd

	return Connection{
		enableAWSMSKIAM: enableAWSMSKIAM,
		disableTLS:      disableTLS,
		username:        username,
		password:        password,
		timeout:         cmp.Or(timeout, DefaultTimeout),
	}
}

func NewSaslPlainConnection(username string, password string) Connection {
	return Connection{
		username:      username,
		password:      password,
		saslMechanism: string(Plain),
	}
}

func NewSaslPlainConnection(username string, password string) Connection {
	return Connection{
		username:      username,
		password:      password,
		saslMechanism: string(Plain),
	}
}

func (c Connection) Mechanism() Mechanism {
	if c.saslMechanism == string(Plain) {
		return SaslPlain
	}

	if c.enableAWSMSKIAM {
		return AwsMskIam
	}

	if c.username != "" && c.password != "" {
		return ScramSha512
	}

	return Plain
}

func (c Connection) Dialer(ctx context.Context, awsOptFns ...func(options *awsCfg.LoadOptions) error) (*kafka.Dialer, error) {
	dialer := &kafka.Dialer{
		Timeout:   c.timeout,
		DualStack: true,
	}

	switch c.Mechanism() {
	case ScramSha512:
		mechanism, err := scram.Mechanism(scram.SHA512, c.username, c.password)
		if err != nil {
			return nil, fmt.Errorf("failed to create SCRAM mechanism: %w", err)
		}

		dialer.SASLMechanism = mechanism
		if !c.disableTLS {
			dialer.TLS = &tls.Config{}
		}
	case AwsMskIam:
		_awsCfg, err := awsCfg.LoadDefaultConfig(ctx, awsOptFns...)
		if err != nil {
			return nil, fmt.Errorf("failed to load aws configuration: %w", err)
		}

		dialer.SASLMechanism = aws_msk_iam_v2.NewMechanism(_awsCfg)
		// We don't need to disable TLS for AWS IAM since MSK will always enable TLS.
		dialer.TLS = &tls.Config{}
	case SaslPlain:
		mechanism := plain.Mechanism{Username: c.username, Password: c.password}

		dialer.SASLMechanism = mechanism
		if !c.disableTLS {
			dialer.TLS = &tls.Config{}
		}
	case Plain:
		// do nothing
	default:
		return nil, fmt.Errorf("unsupported kafka mechanism: %s", c.Mechanism())
	}

	return dialer, nil
}

func (c Connection) Transport(ctx context.Context, awsOptFns ...func(options *awsCfg.LoadOptions) error) (*kafka.Transport, error) {
	transport := &kafka.Transport{
		DialTimeout: c.timeout,
	}

	switch c.Mechanism() {
	case ScramSha512:
		mechanism, err := scram.Mechanism(scram.SHA512, c.username, c.password)
		if err != nil {
			return nil, fmt.Errorf("failed to create SCRAM mechanism: %w", err)
		}

		transport.SASL = mechanism
		if !c.disableTLS {
			transport.TLS = &tls.Config{}
		}
	case AwsMskIam:
		_awsCfg, err := awsCfg.LoadDefaultConfig(ctx, awsOptFns...)
		if err != nil {
			return nil, fmt.Errorf("failed to load AWS configuration: %w", err)
		}

		transport.SASL = aws_msk_iam_v2.NewMechanism(_awsCfg)
		if !c.disableTLS {
			transport.TLS = &tls.Config{}
		}
	case SaslPlain:
		mechanism := plain.Mechanism{Username: c.username, Password: c.password}

		transport.SASL = mechanism
		if !c.disableTLS {
			transport.TLS = &tls.Config{}
		}
	case Plain:
		// do nothing
	default:
		return nil, fmt.Errorf("unsupported kafka mechanism: %s", c.Mechanism())
	}

	return transport, nil
}<|MERGE_RESOLUTION|>--- conflicted
+++ resolved
@@ -30,19 +30,11 @@
 	disableTLS      bool
 	username        string
 	password        string
-<<<<<<< HEAD
 	timeout         time.Duration
 	saslMechanism   string
 }
 
 func NewConnection(enableAWSMSKIAM bool, disableTLS bool, username, password string, timeout time.Duration) Connection {
-=======
-	saslMechanism   string
-}
-
-func NewConnection(enableAWSMSKIAM bool, disableTLS bool, username, password string) Connection {
->>>>>>> 9f10f7dd
-
 	return Connection{
 		enableAWSMSKIAM: enableAWSMSKIAM,
 		disableTLS:      disableTLS,
